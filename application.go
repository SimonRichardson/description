--- conflicted
+++ resolved
@@ -67,15 +67,12 @@
 	CharmManifest() CharmManifest
 	SetCharmManifest(CharmManifestArgs)
 
-<<<<<<< HEAD
-=======
 	CharmActions() CharmActions
 	SetCharmActions(CharmActionsArgs)
 
 	CharmConfigs() CharmConfigs
 	SetCharmConfigs(CharmConfigsArgs)
 
->>>>>>> ddadbeae
 	Tools() AgentTools
 	SetTools(AgentToolsArgs)
 
@@ -165,11 +162,6 @@
 
 	// CharmOrigin fields
 	CharmOrigin_ *charmOrigin `yaml:"charm-origin,omitempty"`
-<<<<<<< HEAD
-	// CharmMetadata and CharmManifest fields
-	CharmMetadata_ *charmMetadata `yaml:"charm-metadata,omitempty"`
-	CharmManifest_ *charmManifest `yaml:"charm-manifest,omitempty"`
-=======
 
 	// The following fields represent the actual charm data for the
 	// application. These are the immutable parts of the application, either
@@ -178,7 +170,6 @@
 	CharmManifest_ *charmManifest `yaml:"charm-manifest,omitempty"`
 	CharmActions_  *charmActions  `yaml:"charm-actions,omitempty"`
 	CharmConfigs_  *charmConfigs  `yaml:"charm-configs,omitempty"`
->>>>>>> ddadbeae
 }
 
 // ApplicationArgs is an argument struct used to add an application to the Model.
@@ -577,8 +568,6 @@
 	a.CharmManifest_ = newCharmManifest(args)
 }
 
-<<<<<<< HEAD
-=======
 // CharmActions implements Application.
 func (a *application) CharmActions() CharmActions {
 	// To avoid a typed nil, check before returning.
@@ -607,7 +596,6 @@
 	a.CharmConfigs_ = newCharmConfigs(args)
 }
 
->>>>>>> ddadbeae
 // Offers implements Application.
 func (a *application) Offers() []ApplicationOffer {
 	if a.Offers_ == nil || len(a.Offers_.Offers) == 0 {
@@ -865,17 +853,12 @@
 	fields, defaults := applicationV12Fields()
 	fields["charm-metadata"] = schema.StringMap(schema.Any())
 	fields["charm-manifest"] = schema.StringMap(schema.Any())
-<<<<<<< HEAD
-	defaults["charm-metadata"] = schema.Omit
-	defaults["charm-manifest"] = schema.Omit
-=======
 	fields["charm-actions"] = schema.StringMap(schema.Any())
 	fields["charm-configs"] = schema.StringMap(schema.Any())
 	defaults["charm-metadata"] = schema.Omit
 	defaults["charm-manifest"] = schema.Omit
 	defaults["charm-actions"] = schema.Omit
 	defaults["charm-configs"] = schema.Omit
->>>>>>> ddadbeae
 	return fields, defaults
 }
 
@@ -1054,13 +1037,10 @@
 	}
 
 	if importVersion >= 13 {
-<<<<<<< HEAD
-=======
 		// These fields are used to populate the charm data for the application.
 		// This ensures that correct RI is maintained for the charm data
 		// when migrating between models.
 
->>>>>>> ddadbeae
 		if charmMetadataMap, ok := valid["charm-metadata"]; ok {
 			charmMetadata, err := importCharmMetadata(charmMetadataMap.(map[string]interface{}))
 			if err != nil {
@@ -1076,8 +1056,6 @@
 			}
 			result.CharmManifest_ = charmManifest
 		}
-<<<<<<< HEAD
-=======
 
 		if charmActionsMap, ok := valid["charm-actions"]; ok {
 			charmActions, err := importCharmActions(charmActionsMap.(map[string]interface{}))
@@ -1094,7 +1072,6 @@
 			}
 			result.CharmConfigs_ = charmConfig
 		}
->>>>>>> ddadbeae
 	}
 
 	result.importAnnotations(valid)
